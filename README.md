# ZephyrTask

A simple, lightweight Python package for managing tasks with support for prioritization, reminders, and rewards. ZephyrTask provides a clean API for organizing your tasks, reminding you of upcoming deadlines, and rewarding your accomplishments.

## Features

- **Task Management**: Add, update, and remove tasks with customizable time and value parameters
- **Task Listing**: List tasks with various sorting options (upcoming, by priority, etc.)
- **Task Completion**: Mark tasks as completed and track your progress
- **Reminder System**: Get email reminders for upcoming tasks to stay on track
- **Reward System**: Receive motivational rewards when completing tasks of sufficient value

## Installation

### From PyPI (Recommended)

```bash
pip install ZephyrTask
```

### From Source

```bash
# Clone the repository
git clone https://github.com/software-students-spring2025/3-python-package-super-package.git
cd ZephyrTask

# Install in development mode
pip install -e .
```

## Usage

### Core Task Management

```python
import datetime
from ZephyrTask.tasks import add_task, update_task, remove_task

# Add a task with a string time (ISO format)
add_task("2023-06-15T09:00:00", "Morning meeting", 5)

# Add a task with a datetime object
tomorrow = datetime.datetime.now() + datetime.timedelta(days=1)
add_task(tomorrow, "Lunch with team", 3)

# Update a task's value
update_task("2023-06-15T09:00:00", "Morning meeting", 10)

# Remove a task
remove_task("2023-06-15T09:00:00", "Morning meeting")

# Mark a task as completed
complete("Morning meeting")
```

### Task Listing

```python
from ZephyrTask.list import list_tasks

# List all tasks sorted by time
tasks = list_tasks(sort_by="time")

<<<<<<< HEAD
# List tasks before a specific date
upcoming_tasks = list_tasks(before="2025-03-01T00:00:00")

# Mark a task as completed
mark_completed("2025-03-15T09:00:00", "Morning meeting")
=======
# List all tasks sorted by value (highest first)
tasks = list_tasks(sort_by="value")
>>>>>>> 54dab4ea
```

### Reminder System 

```python
from ZephyrTask.reminder import reminder_mail

# Configure email reminders

```

### Reward System (To be implemented by Yilei)

```python
from ZephyrTask.reward import reward

# Check rewards when reaching a value threshold
motivational_message = reward(20)
print(motivational_message)  # Prints a joke or congratulatory message
```

## For Contributors

### Development Setup

```bash
# Clone the repository
git clone https://github.com/software-students-spring2025/3-python-package-super-package.git
cd ZephyrTask

# Create and activate a virtual environment
pipenv --python 3.9
pipenv shell

# Install package in development mode
pipenv install -e .

# Install development dependencies
pipenv install pytest build twine

# Run tests
pytest
```

### Development Workflow

1. Create a feature branch for your work

2. Implement your changes and add tests

3. Make sure tests pass
   ```bash
   python -m pytest
   ```

4. Create a pull request to the main branch

## Project Structure

```
ZephyrTask/                         # Root project directory
├── ZephyrTask/                     # Main package source code
│   ├── __init__.py                # Package initialization and exports
│   ├── tasks.py                   # Core task management; Task listing and completion tracking; Email reminder system; Motivational reward system
│   ├── utils/                     # Utility modules
│   │   ├── __init__.py            # Package initialization
│   │   ├── date_utils.py          # Date/time handling utilities
│   │   ├── storage.py             # Data storage abstractions
│   │   └── validators.py          # Input validation functions
│   └── config.py                  # Configuration management
│
├── tests/                         # Test directory
│   ├── __init__.py                # Test package initialization
│   ├── conftest.py                # Pytest fixtures and configuration
│   ├── test_tasks.py              # Tests for tasks module
│   ├── test_list.py               # Tests for list module
│   ├── test_reminder.py           # Tests for reminder module
│   ├── test_reward.py             # Tests for reward module
│   └── utils/                     # Tests for utility modules
│       ├── test_date_utils.py     # Tests for date utilities
│       ├── test_storage.py        # Tests for storage utilities
│       └── test_validators.py     # Tests for validation functions
│
├── examples/                      # Example scripts
│   ├── basic_usage.py             # Basic package usage examples
│   ├── advanced_usage.py          # Advanced features demonstration
│   ├── integration_example.py     # Example integrating all features
│   └── custom_configuration.py    # Customizing package configuration
│
├── docs/                          # Documentation
│   ├── conf.py                    # Sphinx configuration
│   ├── index.rst                  # Documentation home page
│   ├── installation.rst           # Installation guide
│   ├── usage.rst                  # Usage documentation
│   ├── api/                       # API documentation
│   │   ├── tasks.rst              # Tasks API docs
│   │   ├── list.rst               # List API docs
│   │   ├── reminder.rst           # Reminder API docs
│   │   └── reward.rst             # Reward API docs
│   └── _build/                    # Built documentation (not in version control)
│
├── .github/                       # GitHub specific files
│   └── workflows/                 # GitHub Actions workflows
│       ├── python-package.yml     # CI workflow for testing and building
│       └── publish.yml            # Workflow for publishing to PyPI
│
├── .venv/                         # Virtual environment (not in version control)
├── ZephyrTask.egg-info/            # Package metadata (not in version control)
├── .pytest_cache/                 # Pytest cache (not in version control)
│
├── pyproject.toml                 # Project configuration (PEP 517/518)
├── Pipfile                        # Pipenv dependency management
├── Pipfile.lock                   # Locked dependencies (ensure reproducibility)
├── README.md                      # Project documentation
├── LICENSE                        # License information
└── .gitignore                     # Git ignore patterns
```

### Key Modules

- **tasks.py**: 
- Core module for adding, updating, and removing tasks. Tasks are stored as JSON with timestamps, descriptions, values, and completion status.

- Module for listing tasks with various sorting and filtering options, and for marking tasks as completed.
  
- Module for setting up and sending email reminders for upcoming tasks.
  
- Module for providing motivational rewards when users complete tasks of sufficient value.

## Data Storage

By default, tasks are stored in a JSON file at `~/.ZephyrTask_data.json`. Each task has the following structure:

```json
{
  "time": "2023-06-15T09:00:00",
  "event": "Morning meeting",
  "value": 5,
  "completed": false
}
```

You can specify a custom file path when using the API functions.

## Contributors

- [Xingjian](https://github.com/ScottZXJ123) - Core Task Management
- [Lan](https://github.com/ziiiimu) - Task Listing and Completion
- [Yuquan](https://github.com/N-A-E-S) - Email Reminders
- [Yilei](https://github.com/ShadderD) - Reward System

## License

This project is licensed under the MIT License - see the LICENSE file for details.<|MERGE_RESOLUTION|>--- conflicted
+++ resolved
@@ -62,16 +62,8 @@
 # List all tasks sorted by time
 tasks = list_tasks(sort_by="time")
 
-<<<<<<< HEAD
-# List tasks before a specific date
-upcoming_tasks = list_tasks(before="2025-03-01T00:00:00")
-
-# Mark a task as completed
-mark_completed("2025-03-15T09:00:00", "Morning meeting")
-=======
 # List all tasks sorted by value (highest first)
 tasks = list_tasks(sort_by="value")
->>>>>>> 54dab4ea
 ```
 
 ### Reminder System 
