#!/usr/bin/env python3
"""
Example usage of the Pytask package.

This script demonstrates the core functionality of the Pytask package,
including adding, updating, and removing tasks.
"""

import datetime
import json
import tempfile
import os
<<<<<<< HEAD
from superTask.tasks import add_task, update_task, remove_task, reminder, reward
=======
from superTask.tasks import add_task, update_task, remove_task, reminder, complete, list_tasks
>>>>>>> 38da31f8

def main():
    """
    Demonstrate the core functionality of the Pytask package.
    """
    print("superTask Example - Core Task Management\n")
    
    # Create a temporary file that will be automatically deleted
    with tempfile.NamedTemporaryFile(delete=False) as temp_file:
        temp_tasks_file = temp_file.name
    
    try:
        # Add tasks
        print("Adding tasks...")
        
        # Add a task with string time
        task1 = add_task("2023-06-15T09:00:00", "Morning meeting", 5, temp_tasks_file)
        print(f"Added task: {task1['event']} at {task1['time']} with value {task1['value']}")
        
        # Add a task with datetime object
        tomorrow = datetime.datetime.now() + datetime.timedelta(days=1)
        tomorrow_noon = tomorrow.replace(hour=12, minute=0, second=0, microsecond=0)
        task2 = add_task(tomorrow_noon, "Lunch with team", 3, temp_tasks_file)
        print(f"Added task: {task2['event']} at {task2['time']} with value {task2['value']}")
        
        # Add another task
        next_week = datetime.datetime.now() + datetime.timedelta(days=7)
        task3 = add_task(next_week, "Weekly review", 8, temp_tasks_file)
        print(f"Added task: {task3['event']} at {task3['time']} with value {task3['value']}")
        
        print("\n------------------------------\n")
        
        # Update a task
        print("Updating a task...")
        updated_task = update_task(tomorrow_noon, "Lunch with team", 5, temp_tasks_file)
        print(f"Updated task: {updated_task['event']} - value changed to {updated_task['value']}")
        
        print("\n------------------------------\n")
        
        # Remove a task
        print("Removing a task...")
        removed_task = remove_task("2023-06-15T09:00:00", "Morning meeting", temp_tasks_file)
        print(f"Removed task: {removed_task['event']} at {removed_task['time']}")
        
        print("\nExample completed successfully!")

        # Mark a Task as completed
        print("Marking a task as completed...")
        completed_task = complete("Lunch with team", temp_tasks_file)
        print(f"Task completed: {completed_task['event']} - Status: {completed_task['completed']}")

        print("\n------------------------------\n")

        # List Tasks by Deadline**
        print("Listing tasks sorted by deadline (default)...")
        sorted_by_time = list_tasks(order_by="time", tasks_file=temp_tasks_file)
        for task in sorted_by_time:
            print(f"- {task['event']} at {task['time']} (value: {task['value']}, completed: {task.get('completed', False)})")

        print("\n------------------------------\n")

        # List Tasks by Value**
        print("Listing tasks sorted by value...")
        sorted_by_value = list_tasks(order_by="value", tasks_file=temp_tasks_file)
        for task in sorted_by_value:
            print(f"- {task['event']} at {task['time']} (value: {task['value']}, completed: {task.get('completed', False)})")


        print("\n------------------------------\n")
        
        # Show the final state of tasks
        print("\nFinal tasks state:")
        with open(temp_tasks_file, 'r') as f:
            tasks = json.load(f)
            for task in tasks:
                print(f"- {task['event']} at {task['time']} (value: {task['value']}, completed: {task['completed']})")

        # Send a reminder email
        print("\nSending reminder email...")
        target_email = input("Enter your email address: ")
        reminder(to_email=target_email, tasks_file=temp_tasks_file)
        print("Reminder email sent successfully!")

        # Demonstrate the reward function
        print("\nDemonstrating the reward function...")

        # For demonstration, mark tasks as completed
        with open(temp_tasks_file, 'r') as f:
            tasks = json.load(f)
            for task in tasks:
                # Mark at least one task as completed for the demo
                if task['event'] == "Lunch with team":
                    task['completed'] = True
            
            # Save the modified tasks back to the file
            with open(temp_tasks_file, 'w') as f_write:
                json.dump(tasks, f_write, indent=2)

        # Get user inputs
        while True:
            try:
                reward_threshold = int(input("Enter the reward threshold value: "))
                break  # Exit the loop if input was successfully converted to int
            except ValueError:
                print("Invalid input. Please enter a valid integer value.")

        # Call the reward function with user inputs
        reward_result = reward(
            threshold_value=reward_threshold,
            tasks_file=temp_tasks_file,
            to_email=target_email,
            reward_message="You've made great progress! Keep going!",
            include_joke=True
        )

        if reward_result:
            print(f"Reward email sent - you've reached the {reward_threshold} point threshold!")
        else:
            print(f"No reward sent - you haven't reached the {reward_threshold} point threshold yet.")
    
    finally:
        # Clean up the temporary file
        if os.path.exists(temp_tasks_file):
            os.remove(temp_tasks_file)


if __name__ == "__main__":
    main() <|MERGE_RESOLUTION|>--- conflicted
+++ resolved
@@ -10,11 +10,7 @@
 import json
 import tempfile
 import os
-<<<<<<< HEAD
-from superTask.tasks import add_task, update_task, remove_task, reminder, reward
-=======
-from superTask.tasks import add_task, update_task, remove_task, reminder, complete, list_tasks
->>>>>>> 38da31f8
+from superTask.tasks import add_task, update_task, remove_task, complete, list_tasks, reminder, reward
 
 def main():
     """
